'use strict';

LDR.InstructionsManager = function(modelUrl, modelID, mainImage, refreshCache, baseURL, stepFromParameters) {
    var startTime = new Date();
    var self = this;
<<<<<<< HEAD
    this.stepEditor; // Only set if LDRStepEditor.js is loaded.
=======
    this.modelID = modelID;
>>>>>>> ee324d4b
    this.refreshCache = refreshCache;
    this.baseURL = baseURL;
    LDR.Colors.canBeOld = true;

    this.scene = new THREE.Scene(); // To add stuff to
    this.scene.background = new THREE.Color( 0xFFFFFF );
    this.storage; // Will be set in onLoad()

    //this.scene.add( new THREE.AxesHelper( 5 ) );

    this.defaultZoom = 1; // Will be overwritten.
    this.currentStep = 1; // TODO: Fix stepping into void.
    this.camera = new THREE.OrthographicCamera(-1, 1, 1, -1, 0.1, 1000000 ); // Orthographics for LEGO
    this.pliW = 0;
    this.pliH = 0;
    // TODO: THIS DOES NOT WORKthis.maxSizePerPixel = 100000; // TODO: Update when clicking zoom and save using options.
    this.canvas = document.getElementById('main_canvas');
    this.renderer = new THREE.WebGLRenderer({antialias:true, canvas:this.canvas});

    var canvasHolder = document.getElementById('main_canvas_holder');
    var actions = {
        prevStep: () => self.prevStep(),
        nextStep: () => self.nextStep(),
        zoomIn: () => self.zoomIn(),
        zoomOut: () => self.zoomOut(),
        resetCameraPosition: () => self.resetCameraPosition(),
        clickDone: () => self.clickDone(),
    };
    this.ldrButtons = new LDR.Buttons(actions, canvasHolder, true, modelID, mainImage);
    this.controls = new THREE.OrbitControls(this.camera, this.canvas);
    this.controls.noTriggerSize = 0.1;
    this.controls.screenSpacePanning = true;
    this.controls.addEventListener('change', () => self.render());

    this.topButtonsHeight = 100; // px
    this.resetCameraPosition();

    window.addEventListener('resize', () => self.onWindowResize(), false);

    this.adPeek = 120;
    this.lastRefresh = new Date();
      
    this.currentRotationMatrix = new THREE.Matrix4(); 
    this.currentRotationMatrix.set(1,0,0,0, 0,1,0,0, 0,0,1,0, 0,0,0,1);
    this.defaultMatrix = new THREE.Matrix4();
    this.defaultMatrix.set(1,0,0,0, 0,1,0,0, 0,0,1,0, 0,0,0,1);

    this.ldrLoader; // To be set once model is loaded.
    this.builder; // Set in 'onPartsRetrieved'
    this.pliElement = document.getElementById('pli');
    this.pliBuilder; // Set in 'onPartsRetrieved'
    this.pliShownPreview; // Set in onPLIClick

    this.baseObject = new THREE.Group();
    this.opaqueObject = new THREE.Group();
    this.transObject = new THREE.Group();
    this.baseObject.add(this.opaqueObject); // Draw non-trans before trans.
    this.baseObject.add(this.transObject);
    this.scene.add(this.baseObject);
    this.pliPreviewer = new LDR.PliPreviewer(modelID);

    this.showPLI = false;
    
    // Variables for realignModel:
    this.oldMultiplier = 1;
    this.currentMultiplier = 1;
    this.currentRotation = false;
    this.initialConfiguration = true;

    this.windowStepCauseByHistoryManipulation = false;
    this.doneShown = false;

    this.accHelper;
    this.helper;

    // Make ldrButtons catch arrow keys left/right:
    function handleKeyDown(e) {
        e = e || window.event;
        if(e.altKey) {
	    // Don't handle key events when ALT is pressed, as they indicate page shift overwrite!
	    return;
        }
        if(e.keyCode == '13') { // ENTER
	    var stepToGoTo = parseInt(self.ldrButtons.stepInput.value);
	    self.goToStep(stepToGoTo);
        }
        else if(e.keyCode == '37') { // Left:
	    self.prevStep();
        }
        else if (e.keyCode == '39') { // Right:
            self.nextStep();
        }
        else if(e.keyCode == '27') { // ESC closes preview.
	    self.hidePliPreview();
            self.hideDone();
        }
    }
    document.onkeydown = handleKeyDown;
      
    var onPartsRetrieved = function(ignoreWhatIsStillToBeBuilt) {
        console.log("Done loading at " + (new Date()-startTime) + "ms.");
	var mainModel = self.ldrLoader.mainModel;
	var origo = new THREE.Vector3();
	var inv = new THREE.Matrix3(); inv.set(1,0,0, 0,1,0, 0,0,1); // Invert Y-axis

	var pd = new THREE.LDRPartDescription(0, origo, inv, mainModel, false);

	self.pliBuilder = new LDR.PLIBuilder(self.ldrLoader,
                                             mainModel,
                                             0,
                                             self.pliElement,
                                             document.getElementById('pli_render_canvas'));
        self.builder = new LDR.StepBuilder(self.opaqueObject, self.transObject, self.ldrLoader, [pd], true, self.storage);
	self.builder.nextStep(false);
	self.realignModel(0);
	self.updateUIComponents(false);
	self.render(); // Updates background color.

        console.log("Render done after " + (new Date()-startTime) + "ms.");

	// Go to step indicated by parameter:
	stepFromParameters = self.clampStep(stepFromParameters);
	if(stepFromParameters > 1) {
            self.builder.moveSteps(stepFromParameters-1, walked => self.handleStepsWalked(walked));
        }
	else {
            self.ensureSwipeForwardWorks();
        }

	// Register location changes:
	window.addEventListener('popstate', function(e) {
                var step = e.state;
                if(self.windowStepCauseByHistoryManipulation || step === null) {
                    //console.log("Ignoring history manipulating step to: " + step);
                    self.windowStepCauseByHistoryManipulation = false;
                    return;
                }
                var diff = step - self.currentStep;
                //console.log("Step from window: " + step + ", diff: " + diff);
                if(diff === 1) {
                    self.nextStep();
                }
                else if(diff === -1) {
                    self.prevStep();
                }
                else {
                    self.builder.moveSteps(diff, walked => self.handleStepsWalked(walked));
                }
            });

	// Enable pli preview:
        self.pliPreviewer.attachRenderer(document.getElementById('preview'));

        // Enable editor:
        if(LDR.StepEditor) {
            function onStepChange() {
                self.handleStepsWalked(0);
            }
            self.stepEditor = new LDR.StepEditor(self.ldrLoader, self.builder, onStepChange);
            self.stepEditor.createGuiComponents(document.getElementById('green'));
        }
    }

    var onLoad = function() {
	function onStorageReady() {
            var geometryBuilder = new LDR.GeometryBuilder(self.ldrLoader, self.storage);
            var toBeBuilt = geometryBuilder.getAllTopLevelToBeBuilt();

            if(self.storage.db) {
                self.storage.retrievePartsFromStorage(toBeBuilt, onPartsRetrieved);
            }
            else {
                onAllToBeBuiltIdentified(toBeBuilt);
            }
	}
 	self.storage = new LDR.STORAGE(onStorageReady);
    }

    document.getElementById("pli").addEventListener('click', e => self.onPLIClick(e));

    this.setUpOptions();
    this.onWindowResize();
    this.ldrLoader = new THREE.LDRLoader(onLoad);
    this.ldrLoader.load(modelUrl);
}

LDR.InstructionsManager.prototype.updateRotator = function(zoom) {
    var rotator = document.getElementById("rotator");
    if(this.currentRotation) {
        rotator.style.visibility = "visible";
        var rotatorAnimation = document.getElementById("rotator_animation");
        rotatorAnimation.beginElement();
    }
    else {
        rotator.style.visibility = "hidden";
    }
}

LDR.InstructionsManager.prototype.updateMultiplier = function(zoom) {
    var changes = this.oldMultiplier !== this.currentMultiplier;
    if(!changes) {
        return;
    }
    var multiplier = $('#multiplier');
    if(this.currentMultiplier === 1) {
        multiplier[0].style.visibility = "hidden";
        multiplier[0].innerHTML = '';
    }
    else {
        multiplier[0].style.visibility = "visible";
        multiplier[0].innerHTML = "x" + this.currentMultiplier;
        multiplier[0].style['font-size'] = "20vw";
        setTimeout(() => multiplier.animate({fontSize: "8vw"}, 200), 100);
    }
    this.oldMultiplier = this.currentMultiplier;
}

LDR.InstructionsManager.prototype.updateCameraZoom = function(zoom) {
    zoom = zoom || this.defaultZoom;
    this.camera.zoom = zoom;
    this.camera.updateProjectionMatrix();
}

LDR.InstructionsManager.prototype.render = function() {
    this.renderer.render(this.scene, this.camera);
}

LDR.InstructionsManager.prototype.setBackgroundColor = function(c) {
    this.scene.background = new THREE.Color( parseInt("0x" + c) );
    document.body.style.backgroundColor = '#' + c;
}

LDR.InstructionsManager.prototype.onWindowResize = function(){
    this.topButtonsHeight = document.getElementById('top_buttons').offsetHeight;

    console.log("Resizing to " + window.innerWidth + ", " + window.innerHeight + " top height: " + this.topButtonsHeight + " and device pixel ratio: " + window.devicePixelRatio);
    var pixelRatio = window.devicePixelRatio;
    var w = (window.innerWidth-20);
    var h = (window.innerHeight-this.adPeek);
    this.renderer.setPixelRatio(pixelRatio);
    if(this.canvas.width !== w || this.canvas.height !== h) {
        this.renderer.setSize(w, h, true);
    }
    this.camera.left   = -this.canvas.clientWidth*0.95;
    this.camera.right  =  this.canvas.clientWidth*0.95;
    this.camera.top    =  this.canvas.clientHeight*0.95;
    this.camera.bottom = -this.canvas.clientHeight*0.95;
    
    this.updateViewPort();
    this.updateCameraZoom();
    if(this.builder) {
        this.realignModel(0);
        this.updateUIComponents(false);
    }
}

LDR.InstructionsManager.prototype.resetCameraPosition = function() {
    this.updateCameraZoom();
    this.updateViewPort();
    this.camera.lookAt(new THREE.Vector3());
    this.updateViewPort();
    this.render();
}

LDR.InstructionsManager.prototype.zoomIn = function() {
    this.controls.dollyIn(1.2);
    this.render();
}

LDR.InstructionsManager.prototype.zoomOut = function() {
    this.controls.dollyOut(1.2);
    this.render();
}

LDR.InstructionsManager.prototype.updateUIComponents = function(force) {
    this.currentMultiplier = this.builder.getMultiplierOfCurrentStep();
    this.currentRotation = this.builder.getRotationOfCurrentStep();
    this.updateMultiplier();
    this.updateRotator();
    this.setBackgroundColor(this.builder.getBackgroundColorOfCurrentStep());
    if(this.builder.isAtVeryLastStep()) {
        this.ldrButtons.atLastStep();
    }
    else if(this.builder.isAtFirstStep()) {
        this.ldrButtons.atFirstStep();
    }
    else {
        this.ldrButtons.atAnyOtherStep();
    }
    this.ldrButtons.setShownStep(this.currentStep);
    this.updatePLI(force);
    this.updateViewPort();
    this.updateCameraZoom();
    this.render();
    this.stepEditor && this.stepEditor.updateCurrentStep();
}

LDR.InstructionsManager.prototype.updatePLI = function(force) {
    var [step,stepColorID] = this.builder.getCurrentStepAndColor();
    this.showPLI = ldrOptions.showPLI && step.containsPartSubModels(this.ldrLoader);
    if(!this.showPLI) {
        this.pliBuilder.pliElement.style.display = 'none';
        this.pliW = this.pliH = 0;
        return;
    }
    this.pliBuilder.pliElement.style.display = 'inline';
    
    var maxWidth = window.innerWidth - this.pliElement.offsetLeft - 18;
    var maxHeight = (window.innerHeight - 130 - this.adPeek);
    
    if(window.innerWidth > window.innerHeight) {
        this.pliBuilder.drawPLIForStep(true, step, stepColorID, maxWidth*0.4, maxHeight, this.maxSizePerPixel, force);
    }
    else {
        this.pliBuilder.drawPLIForStep(false, step, stepColorID, maxWidth, maxHeight*0.35, this.maxSizePerPixel, force);
    }
    this.pliW = parseInt(this.pliElement.offsetWidth + this.pliElement.offsetLeft)+6; // 6 for border.
    this.pliH = parseInt(this.pliElement.offsetHeight);
    //console.log("Setting PLI size " + this.pliW + ", " + this.pliH + " from " + maxWidth + "/" + maxHeight + ", maxSizePerPixel=" + this.maxSizePerPixel + ', step=' + step);
}

LDR.InstructionsManager.prototype.updateViewPort = function() {
    //var size = this.renderer.getSize(); console.log('Updating viewport. PLI=' + this.pliW + 'x' + this.pliH + ' canvas: ' + size.width + 'x' + size.height + ' top ' + this.topButtonsHeight + ', pixel ratio: ' + window.devicePixelRatio);
    this.camera.position.set(10000, 7000, 10000);

    var dx = 0;
    var dy = this.topButtonsHeight/2;// * window.devicePixelRatio;

    if(!this.pliBuilder || this.pliW == 0) {
        // No move
    }
    else if(this.pliBuilder.fillHeight) {
        dx += this.pliW/2;
    }
    else {
        dy += this.pliH/2;
    }
    //console.log('Pans to ' + dx + ', ' + dy);
    this.controls.panTo(dx, dy);
}

LDR.InstructionsManager.prototype.realignModel = function(stepDiff, onRotated, onDone) {
    var self = this;
    var oldRotationMatrix = this.currentRotationMatrix;
    var oldPosition = new THREE.Vector3();
    oldPosition.copy(this.baseObject.position);

    // PLI:
    var oldPLIW = this.pliW;
    var oldPLIH = this.pliH;
    var newPLIW, newPLIH;
    
    var oldLevel = this.builder.getLevelOfCurrentStep();
    var newLevel = oldLevel;
    var goBack = function(){}; // Used for single steps
    if(stepDiff === 1 && this.builder.nextStep(true)) {
        goBack = function() {
            newLevel = self.builder.getLevelOfCurrentStep();
            self.builder.prevStep(true);
        };
    }
    else if(stepDiff === -1 && this.builder.prevStep(true)) {
        goBack = function() {
            newLevel = self.builder.getLevelOfCurrentStep();
            self.builder.nextStep(true);
        };
    }
    
    var viewPortWidth = window.innerWidth;
    var viewPortHeight = window.innerHeight - this.adPeek;// - 100;
    if(this.pliH > 0) { // Adjust for pli.
        if(this.pliBuilder.fillHeight) {
            viewPortWidth *= 0.6;
        }
        else {
            viewPortHeight *= 0.6;
        }
    }
    
    var useAccumulatedBounds = true;
    var b = this.builder.getAccumulatedBounds();
    var size = b.min.distanceTo(b.max);
    var viewPortSize = Math.sqrt(this.viewPortWidth*this.viewPortWidth + this.viewPortHeight*this.viewPortHeight);
    //console.log("size=" + size + ", screen size=" + viewPortSize + ", size/screen=" + (size/viewPortSize));
    if(size > viewPortSize) {
        useAccumulatedBounds = false;
        b = this.builder.getBounds();
        size = b.min.distanceTo(b.max);
        if(size < viewPortSize) {
            var b2 = new THREE.Box3(); b2.copy(b); b = b2;
            var bDiff = new THREE.Vector3(); bDiff.subVectors(b.max, b.min); // b.max-b.min
            // Move min and max: max = min + bDiff -> min + bDiff/2 + (bDiff/2*X) = min + bDiff - bDiff/2 + (bDiff/2*X) = max + (X-1)*bDiff/2
            bDiff.multiplyScalar(0.5*(viewPortSize/size-1));
            b.max.add(bDiff);
            b.min.sub(bDiff);
            size = viewPortSize;
        }
    }
    var newPosition;
    [newPosition, this.currentRotationMatrix] = this.builder.computeCameraPositionRotation(this.defaultMatrix, this.currentRotationMatrix, useAccumulatedBounds);
    
    // Find actual screen bounds:
    this.baseObject.setRotationFromMatrix(this.currentRotationMatrix);
    this.baseObject.updateMatrixWorld(true);
    var measurer = new LDR.Measurer(this.camera);
    var [dx,dy] = measurer.measure(b, this.baseObject.matrixWorld);
    
    // Update maxSizePerPixel:
    /*if(dx*window.innerWidth/viewPortWidth > dy*window.innerHeight/viewPortHeight) {
        this.maxSizePerPixel = size/viewPortWidth;//*window.devicePixelRatio;
    }
    else {
        this.maxSizePerPixel = size/viewPortHeight;//*window.devicePixelRatio;
    }*/
    this.updatePLI(false); newPLIW = this.pliW, newPLIH = this.pliH;
    
    goBack();
    var rotationChanges = !this.currentRotationMatrix.equals(oldRotationMatrix);
    var ignorePos = new THREE.Vector3(); // Ignore
    var newRot = new THREE.Quaternion();
    var ignoreScale = new THREE.Vector3(); // Ignore
    this.currentRotationMatrix.decompose(ignorePos, newRot, ignoreScale);
    
    var positionChanges = !oldPosition.equals(newPosition) || 
    oldPLIW !== newPLIW || oldPLIH !== newPLIH;
    
    var oldDefaultZoom = this.defaultZoom;
    viewPortWidth = window.innerWidth;
    viewPortHeight = window.innerHeight - this.adPeek - this.topButtonsHeight;
    if(this.pliBuilder.fillHeight) {
        viewPortWidth -= newPLIW;
    }
    else {
        viewPortHeight -= newPLIH;
    }
    var scaleX = (window.innerWidth) / viewPortWidth * 1.1; // 1.1 to scale down a bit
    var scaleY = (window.innerHeight - this.adPeek) / viewPortHeight * 1.1;
    if(dx*scaleX > dy*scaleY) {
        this.defaultZoom = 2*this.camera.zoom/(dx*scaleX);
    }
    else {
        this.defaultZoom = 2*this.camera.zoom/(dy*scaleY);
    }
    var newDefaultZoom = this.defaultZoom;
    var zoomChanges = oldDefaultZoom !== newDefaultZoom;
    
    function finalize() {
        self.initialConfiguration = false;
        onRotated && onRotated(); onRotated = false;
    	
        self.baseObject.setRotationFromMatrix(self.currentRotationMatrix);
        self.baseObject.position.x = newPosition.x;
        self.baseObject.position.y = newPosition.y;
        self.baseObject.position.z = newPosition.z;
	
        self.defaultZoom = newDefaultZoom;
        self.pliW = newPLIW;
        self.pliH = newPLIH;
        self.updateViewPort();
        self.updateCameraZoom();
        self.render();
        onDone && onDone(); onDone = false;
        if(new Date() - self.lastRefresh > 1000*60) {
            self.refreshCache();
            self.lastRefresh = new Date();
        }
    }
    
    var animationID;
    var startTime = new Date();
    var animationTimeRotationMS = rotationChanges ? (2-ldrOptions.showStepRotationAnimations)*300 : 0; // First rotate, 
    var animationTimePositionMS = positionChanges ? (2-ldrOptions.showStepRotationAnimations)*150 : 0; // then move and zoom
    if(stepDiff != 0 && newLevel !== oldLevel && newLevel-oldLevel === stepDiff) {
        animationTimeRotationMS = 0; // Don't rotate when stepping in.
        animationTimePositionMS = 0;
    }
    var animationTimeMS = animationTimePositionMS+animationTimeRotationMS;
    var lastPosition = oldPosition;
    function animate() {
        animationID = requestAnimationFrame(animate);
        
        var diffMS = new Date() - startTime;
        if(diffMS >= animationTimeMS) {
            cancelAnimationFrame(animationID); 
            finalize();
            return; // Done.
        }
        
        var progress = diffMS / animationTimeMS;
        self.defaultZoom = oldDefaultZoom + (newDefaultZoom-oldDefaultZoom)*progress;
        self.pliW = oldPLIW + (newPLIW-oldPLIW)*progress;
        self.pliH = oldPLIH + (newPLIH-oldPLIH)*progress;
        self.updateViewPort();
        self.updateCameraZoom();
        
        if(diffMS < animationTimeRotationMS) { // Rotate first.
            progress = diffMS/animationTimeRotationMS;
            
            var oldPos = new THREE.Vector3();
            var oldRot = new THREE.Quaternion();
            var oldScale = new THREE.Vector3();
            oldRotationMatrix.decompose(oldPos, oldRot, oldScale);
            var angleToTurn = oldRot.angleTo(newRot);
            oldRot.rotateTowards(newRot, angleToTurn*progress*1.1); // *1.1 Ensure it is fully turned.
            
            var invOldM4 = new THREE.Matrix4();
            invOldM4.getInverse(oldRotationMatrix);
            var tmpM4 = new THREE.Matrix4();
            tmpM4.compose(oldPos, oldRot, oldScale);
            
            oldPos.copy(oldPosition);
            oldPos.negate();
            oldPos.applyMatrix4(invOldM4);
            oldPos.applyMatrix4(tmpM4);
            oldPos.negate();
            lastPosition = oldPos;
            
            self.baseObject.setRotationFromMatrix(tmpM4);
            self.baseObject.position.x = oldPos.x;
            self.baseObject.position.y = oldPos.y;
            self.baseObject.position.z = oldPos.z;
        }
        else { // Move and zoom:
            onRotated && onRotated(); onRotated = false;
            progress = (diffMS-animationTimeRotationMS)/animationTimePositionMS;
            
            var tmpPosition = new THREE.Vector3();
            tmpPosition.subVectors(newPosition, lastPosition).multiplyScalar(progress).add(lastPosition);
            
            // Update camera and baseObject:
            self.baseObject.position.x = tmpPosition.x;
            self.baseObject.position.y = tmpPosition.y;
            self.baseObject.position.z = tmpPosition.z;
        }
        
        self.render();
        self.stats && self.stats.update();
    }
    
    // Only animate if:
    if(ldrOptions.showStepRotationAnimations < 2 && // show animations
       Math.abs(stepDiff) === 1 && // Only stepping a single step &&
       !this.initialConfiguration && // This is not the initial step &&
       (zoomChanges || rotationChanges || positionChanges)) {
        animate();
    }
    else {
        finalize();
    }
}

    // Ensure mobile users can swipe right for next step:
LDR.InstructionsManager.prototype.ensureSwipeForwardWorks = function() {
    window.history.replaceState(this.currentStep, null, this.baseURL + this.currentStep);
    if(this.currentStep != this.builder.totalNumberOfSteps) {
        window.history.pushState(this.currentStep+1, null, this.baseURL + (this.currentStep+1));
        this.windowStepCauseByHistoryManipulation = true;
        window.history.go(-1); // Go back again.
    }
}

LDR.InstructionsManager.prototype.clampStep = function(s) {
    if(s < 1) {
        return 1;
    }
    if(s > this.builder.totalNumberOfSteps) {
        return this.builder.totalNumberOfSteps;
    }
    return s;
}

LDR.InstructionsManager.prototype.handleStepsWalked = function(walkedSteps){
    // Helper. Uncomment next lines for step bounding boxes:
    /*if(this.helper) {
        this.baseObject.remove(this.helper);
    }
    if(this.accHelper) {
        this.baseObject.remove(this.accHelper);
    }
    this.accHelper = new THREE.Box3Helper(this.builder.getAccumulatedBounds(), 0x00FF00)
    this.helper = new THREE.Box3Helper(this.builder.getBounds(), 0xFFCC00)
    this.baseObject.add(this.accHelper);
    this.baseObject.add(this.helper);//*/
    this.currentStep = this.clampStep(this.currentStep + walkedSteps);
    this.ensureSwipeForwardWorks();
    //if(walkedSteps != 1 && walkedSteps != -1) {
        this.realignModel(0);
    //}
    this.updateUIComponents(false);
    this.render();
    // TODO: 
};

LDR.InstructionsManager.prototype.goToStep = function(step) {
    if(this.pliShownPreview) {
        return; // Don't walk when showing stuff.
    }

    step = this.clampStep(step);
    var diff = step - this.currentStep;
    console.log("Going to " + step + " from " + this.currentStep);
    this.builder.moveSteps(step - this.currentStep, walked => this.handleStepsWalked(walked));
}

LDR.InstructionsManager.prototype.nextStep = function() {
    if(this.pliShownPreview) {
        return; // Don't walk when showing stuff.
    }
    if(this.builder.isAtVeryLastStep()) {
        return;
    }

    var self = this;
    this.realignModel(1, function(){
            self.builder.nextStep(false);	      
	}, function() {
	    self.handleStepsWalked(1);
	});
}

LDR.InstructionsManager.prototype.prevStep = function() {
    if(this.pliShownPreview) {
        return; // Don't walk when showing stuff.
    }
    if(this.builder.isAtFirstStep()) {
        return;
    }

    var self = this;
    this.realignModel(-1, function(){
            self.builder.prevStep(false);
	}, function() {
            self.handleStepsWalked(-1);
	});
}

LDR.InstructionsManager.prototype.clickDone = function() {
    var fadeInTime = 400;
    $('#done_holder, #done_background').fadeIn(fadeInTime);
    if(this.doneShown) {
        return;
    }
    this.doneShown = true;
    $('#done_holder').load('ajax/done.php', {model:'' + this.modelID});
}

/*
  Icon: {x, y, width, height, mult, key, partID, colorID, desc, inlined}
*/
LDR.InstructionsManager.prototype.onPLIClick = function(e) {
    var x = e.layerX || e.clientX;
    var y = e.layerY || e.clientY;
    //console.warn("Click " + x +","+y); console.dir(this.pliBuilder); console.dir(this);
    if(!this.pliBuilder || !this.pliBuilder.clickMap) {
        return;
    }

    // Find clicked icon:
    for(var i = 0; i < this.pliBuilder.clickMap.length; i++) {
        var icon = this.pliBuilder.clickMap[i];
        if(x >= icon.x && y >= icon.y && 
           x <= icon.x+icon.width+5 &&
           y <= icon.y+icon.height+12) {
            // Correct icon found! Now show preview:
            this.pliPreviewer.scene.remove(this.pliShownPreview);
            var pc = this.pliBuilder.getPC(icon.key);
            this.pliShownPreview = pc.mesh;
            this.pliPreviewer.scene.add(this.pliShownPreview);
            this.pliPreviewer.showPliPreview(icon);
            var b = pc.getBounds();
            var size = b.min.distanceTo(b.max) * 0.6;
            this.pliPreviewer.subjectSize = size;
            this.pliPreviewer.onResize();
            
            return;
        }
    }
}

LDR.InstructionsManager.prototype.hidePliPreview = function() {
    this.pliPreviewer.hidePliPreview();
    this.pliPreviewer.scene.remove(this.pliShownPreview);
    this.pliShownPreview = null;
}

LDR.InstructionsManager.prototype.hideDone = function() {
    var fadeOutTime = 400;
    $('#done_holder, #done_background').fadeOut(fadeOutTime);
}
	

/*
  Assumes ldrOptions in global scope.
 */
LDR.InstructionsManager.prototype.setUpOptions = function() {
    var self = this;
    var optionsDiv = document.getElementById('options');

    ldrOptions.appendHeader(optionsDiv);    
    ldrOptions.appendOldBrickColorOptions(optionsDiv);
    ldrOptions.appendContrastOptions(optionsDiv);
    ldrOptions.appendAnimationOptions(optionsDiv);
    ldrOptions.appendShowPLIOptions(optionsDiv);
    ldrOptions.appendLROptions(optionsDiv, this.ldrButtons);
    ldrOptions.appendCameraOptions(optionsDiv, this.ldrButtons);

    ldrOptions.appendFooter(optionsDiv);
    ldrOptions.listeners.push(function() {
      self.builder.updateMeshCollectors();
      self.updateUIComponents(true);
    });
}<|MERGE_RESOLUTION|>--- conflicted
+++ resolved
@@ -3,11 +3,8 @@
 LDR.InstructionsManager = function(modelUrl, modelID, mainImage, refreshCache, baseURL, stepFromParameters) {
     var startTime = new Date();
     var self = this;
-<<<<<<< HEAD
     this.stepEditor; // Only set if LDRStepEditor.js is loaded.
-=======
     this.modelID = modelID;
->>>>>>> ee324d4b
     this.refreshCache = refreshCache;
     this.baseURL = baseURL;
     LDR.Colors.canBeOld = true;
